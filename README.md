--- conflicted
+++ resolved
@@ -134,30 +134,6 @@
    pnpm install
    ```
 
-<<<<<<< HEAD
-4. **Set up environment variables:**
-
-   ```bash
-   cp .env.example .env
-   ```
-
-   **Generate random secret:**
-
-   ```bash
-   npx auth secret
-   ```
-
-   Configure your `.env` file with the required environment variables:
-
-   ```env
-   DATABASE_URL="file:../dev.db"
-   AUTH_SECRET="your-secret-key"
-   API_KEY_SALT="your-api-key-salt"
-   NEXTAUTH_URL="http://localhost:3000"
-   ```
-
-   **Generate API Key Salt:**
-=======
 3. **Initial Setup (setup local .env, create & push schema, generate salt/secret)**
 
    ```bash
@@ -165,7 +141,6 @@
    ```
 
 6. **Generate API Key Salt:**
->>>>>>> 8ba8083b
 
    ```bash
    openssl rand -hex 32
@@ -179,17 +154,7 @@
 
    > **Note**: The `API_KEY_SALT` is used to securely encrypt API keys stored in your database. Keep this value secret and consistent across deployments.
 
-<<<<<<< HEAD
-3. **Initialize the database:**
-
-   ```bash
-   pnpm setup
-   ```
-
-5. **Start the development server:**
-=======
 7. **Start the development server:**
->>>>>>> 8ba8083b
    ```bash
    pnpm dev
    ```
